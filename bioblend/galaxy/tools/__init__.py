--- conflicted
+++ resolved
@@ -8,11 +8,7 @@
     Dict,
     List,
     Optional,
-<<<<<<< HEAD
-    Union,
-=======
     TYPE_CHECKING,
->>>>>>> 45d1efaf
 )
 
 from typing_extensions import Literal
