"""
Contains possible interactions with the Galaxy workflow invocations
"""

from bioblend.galaxy.client import Client


class InvocationClient(Client):
    def __init__(self, galaxy_instance):
        self.module = 'invocations'
        super().__init__(galaxy_instance)

    def get_invocations(self):
        """
        Get a list containing all workflow invocations.

        :rtype: list
        :return: A list of workflow invocations.
          For example::

            [{'history_id': '2f94e8ae9edff68a',
              'id': 'df7a1f0c02a5b08e',
              'model_class': 'WorkflowInvocation',
              'state': 'new',
              'update_time': '2015-10-31T22:00:22',
              'uuid': 'c8aa2b1c-801a-11e5-a9e5-8ca98228593c',
              'workflow_id': '03501d7626bd192f'}]
        """
        return self._get()

    def show_invocation(self, invocation_id):
        """
        Get a workflow invocation dictionary representing the scheduling of a
        workflow. This dictionary may be sparse at first (missing inputs and
        invocation steps) and will become more populated as the workflow is
        actually scheduled.

        :type invocation_id: str
        :param invocation_id: Encoded workflow invocation ID

        :rtype: dict
        :return: The workflow invocation.
          For example::

            {'history_id': '2f94e8ae9edff68a',
             'id': 'df7a1f0c02a5b08e',
             'inputs': {'0': {'id': 'a7db2fac67043c7e',
               'src': 'hda',
               'uuid': '7932ffe0-2340-4952-8857-dbaa50f1f46a'}},
             'model_class': 'WorkflowInvocation',
             'state': 'ready',
             'steps': [{'action': None,
               'id': 'd413a19dec13d11e',
               'job_id': None,
               'model_class': 'WorkflowInvocationStep',
               'order_index': 0,
               'state': None,
               'update_time': '2015-10-31T22:00:26',
               'workflow_step_id': 'cbbbf59e8f08c98c',
               'workflow_step_label': None,
               'workflow_step_uuid': 'b81250fd-3278-4e6a-b269-56a1f01ef485'},
              {'action': None,
               'id': '2f94e8ae9edff68a',
               'job_id': 'e89067bb68bee7a0',
               'model_class': 'WorkflowInvocationStep',
               'order_index': 1,
               'state': 'new',
               'update_time': '2015-10-31T22:00:26',
               'workflow_step_id': '964b37715ec9bd22',
               'workflow_step_label': None,
               'workflow_step_uuid': 'e62440b8-e911-408b-b124-e05435d3125e'}],
             'update_time': '2015-10-31T22:00:26',
             'uuid': 'c8aa2b1c-801a-11e5-a9e5-8ca98228593c',
             'workflow_id': '03501d7626bd192f'}
        """
        url = self._make_url(invocation_id)
        return self._get(url=url)

    def cancel_invocation(self, invocation_id):
        """
        Cancel the scheduling of a workflow.

        :type invocation_id: str
        :param invocation_id: Encoded workflow invocation ID

        :rtype: dict
        :return: The workflow invocation being cancelled
        """
        url = self._make_url(invocation_id)
        return self._delete(url=url)

    def show_invocation_step(self, invocation_id, step_id):
        """
        See the details of a particular workflow invocation step.

        :type invocation_id: str
        :param invocation_id: Encoded workflow invocation ID

        :type step_id: str
        :param step_id: Encoded workflow invocation step ID

        :rtype: dict
        :return: The workflow invocation step.
          For example::

            {'action': None,
             'id': '63cd3858d057a6d1',
             'job_id': None,
             'model_class': 'WorkflowInvocationStep',
             'order_index': 2,
             'state': None,
             'update_time': '2015-10-31T22:11:14',
             'workflow_step_id': '52e496b945151ee8',
             'workflow_step_label': None,
             'workflow_step_uuid': '4060554c-1dd5-4287-9040-8b4f281cf9dc'}
        """
        url = self._invocation_step_url(invocation_id, step_id)
        return self._get(url=url)

    def run_invocation_step_action(self, invocation_id, step_id, action):
        """ Execute an action for an active workflow invocation step. The
        nature of this action and what is expected will vary based on the
        the type of workflow step (the only currently valid action is True/False
        for pause steps).

        :type invocation_id: str
        :param invocation_id: Encoded workflow invocation ID

        :type step_id: str
        :param step_id: Encoded workflow invocation step ID

        :type action: object
        :param action: Action to use when updating state, semantics depends on
           step type.

        :rtype: dict
        :return: Representation of the workflow invocation step
        """
        url = self._invocation_step_url(invocation_id, step_id)
        payload = {"action": action}
        return self._put(payload=payload, url=url)

    def get_invocation_summary(self, invocation_id):
        """
        Get a summary of an invocation, stating the number of jobs which
        succeed, which are paused and which have errored.

        :type invocation_id: str
        :param invocation_id: Encoded workflow invocation ID

        :rtype: dict
        :return: The invocation summary.
          For example::

            {'states': {'paused': 4, 'error': 2, 'ok': 2},
             'model': 'WorkflowInvocation',
             'id': 'a799d38679e985db',
             'populated_state': 'ok'}
        """
        url = self._make_url(invocation_id) + '/jobs_summary'
        return self._get(url=url)

    def get_invocation_step_jobs_summary(self, invocation_id):
        """
        Get a summary of an invocation, stating the number of jobs which
        succeed, which are paused and which have errored.

        :type invocation_id: str
        :param invocation_id: Encoded workflow invocation ID

        :rtype: dict[]
        :return: The invocation step jobs summary.
          For example::
            [
                {'populated_state': 'ok',
                 'states': {'ok': 1},
                 'model': 'Job',
                 'id': 'e85a3be143d5905b'},

                {'populated_state': 'ok',
                 'states': {'running': 1},
                 'model': 'Job',
                 'id': 'c9468fdb6dc5c5f1'}

                {'populated_state': 'ok',
                 'states': {'new': 1},
                 'model': 'Job',
                 'id': '2a56795cad3c7db3'}
            ]
        """
        url = self._make_url(invocation_id) + '/step_jobs_summary'
        return self._get(url=url)

    def get_invocation_report(self, invocation_id, format='markdown'):
        """
        Get a Markdown report for an invocation.

        :type invocation_id: str
        :param invocation_id: Encoded workflow invocation ID

        :type format: str
        :param format: The format of the report, can be 'markdown' or 'pdf'

        :rtype: dict
        :return: The invocation report.
          For example::

            {'markdown': '\\n# Workflow Execution Summary of Example workflow\\n\\n
             ## Workflow Inputs\\n\\n\\n## Workflow Outputs\\n\\n\\n
             ## Workflow\\n```galaxy\\n
             workflow_display(workflow_id=f2db41e1fa331b3e)\\n```\\n',
             'render_format': 'markdown',
             'workflows': {'f2db41e1fa331b3e': {'name': 'Example workflow'}}}
        """
<<<<<<< HEAD
        url = self._make_url(invocation_id) + '/report'
        return self._get(url=url)

    def get_invocation_report_pdf(self, invocation_id):
        """
        Get a PDF report for an invocation.

        :type invocation_id: str
        :param invocation_id: Encoded workflow invocation ID

        :rtype: bytes
        :return: The invocation report.
        """
        url = self._make_url(invocation_id) + '/report.pdf'
        try:
            return self._get(url=url, json=False)
        except Exception as e:
            # raise e
            raise Exception(
                f"Failed to get the PDF report, the necessary dependencies may not be installed on the Galaxy server: {e}")
=======
        if format == 'markdown':
            url = self._make_url(invocation_id) + '/report'
            return self._get(url=url)
        elif format == 'pdf':
            url = self._make_url(invocation_id) + '/report.pdf'
            try:
                return self._get(url=url, json=False)
            except Exception as e:
                raise Exception(f"Failed to get the PDF report, the necessary dependencies may not be installed on the Galaxy server: {e}")
>>>>>>> d9dfdf20

    def get_invocation_biocompute_object(self, invocation_id):
        """
        Get a BioCompute object for an invocation.

        :type invocation_id: str
        :param invocation_id: Encoded workflow invocation ID

        :rtype: dict
        :return: The BioCompute object
        """
        url = self._make_url(invocation_id) + '/biocompute'
        return self._get(url=url)

    def _invocation_step_url(self, invocation_id, step_id):
        return '/'.join((self._make_url(invocation_id), "steps", step_id))


__all__ = ('InvocationClient',)<|MERGE_RESOLUTION|>--- conflicted
+++ resolved
@@ -212,7 +212,6 @@
              'render_format': 'markdown',
              'workflows': {'f2db41e1fa331b3e': {'name': 'Example workflow'}}}
         """
-<<<<<<< HEAD
         url = self._make_url(invocation_id) + '/report'
         return self._get(url=url)
 
@@ -230,20 +229,7 @@
         try:
             return self._get(url=url, json=False)
         except Exception as e:
-            # raise e
-            raise Exception(
-                f"Failed to get the PDF report, the necessary dependencies may not be installed on the Galaxy server: {e}")
-=======
-        if format == 'markdown':
-            url = self._make_url(invocation_id) + '/report'
-            return self._get(url=url)
-        elif format == 'pdf':
-            url = self._make_url(invocation_id) + '/report.pdf'
-            try:
-                return self._get(url=url, json=False)
-            except Exception as e:
-                raise Exception(f"Failed to get the PDF report, the necessary dependencies may not be installed on the Galaxy server: {e}")
->>>>>>> d9dfdf20
+            raise Exception(f"Failed to get the PDF report, the necessary dependencies may not be installed on the Galaxy server: {e}")
 
     def get_invocation_biocompute_object(self, invocation_id):
         """
