--- conflicted
+++ resolved
@@ -133,16 +133,10 @@
         url = self._make_url(invocation_id)
         return self._get(url=url)
 
-<<<<<<< HEAD
-    def rerun_invocation(self, invocation_id: str, remap: bool = False, inputs_update: Optional[dict] = None,
-                         params: Optional[dict] = None, history_id: Optional[str] = None,
-                         history_name: Optional[str] = None, import_inputs_to_history: bool = False,
-                         replacement_params: Optional[dict] = None, allow_tool_state_corrections: bool = False,
-                         inputs_by: Optional[str] = None, parameters_normalized: bool = False):
-=======
     def rerun_invocation(
         self,
         invocation_id: str,
+        remap: bool = False,
         inputs_update: Optional[dict] = None,
         params_update: Optional[dict] = None,
         history_id: Optional[str] = None,
@@ -153,7 +147,6 @@
         inputs_by: Optional[str] = None,
         parameters_normalized: bool = False,
     ):
->>>>>>> 984421d5
         """
         Rerun a workflow invocation. For more extensive documentation of all
         parameters, see the ``gi.workflows.invoke_workflow()`` method.
@@ -222,45 +215,40 @@
           This method works only on Galaxy 21.01 or later.
         """
         if remap:
-            errored_jobs = self.gi.jobs.get_jobs(state='error', invocation_id=invocation_id)
+            errored_jobs = self.gi.jobs.get_jobs(state="error", invocation_id=invocation_id)
             remap_failures = 0
             rerun_jobs = []
             for job in errored_jobs:
                 try:
-                    job = self.gi.jobs.rerun_job(job['id'], remap=True)
+                    job = self.gi.jobs.rerun_job(job["id"], remap=True)
                     rerun_jobs.append(job)
                 except ValueError:
                     # should not occur, jobs from an invocation should always be remappable
                     remap_failures += 1
             if remap_failures:
-                raise ValueError(f'remap was set to True, but {remap_failures} out of {len(errored_jobs)} errored jobs could not be remapped.')
+                raise ValueError(
+                    f"remap was set to True, but {remap_failures} out of {len(errored_jobs)} errored jobs could not be remapped."
+                )
             return rerun_jobs
 
         invocation_details = self.show_invocation(invocation_id)
-<<<<<<< HEAD
-        workflow_id = invocation_details['workflow_id']
-        inputs = invocation_details['inputs']
-        step_ids_to_indices = {step['workflow_step_id']: step_index for step_index, step in enumerate(invocation_details['steps'])}
-        inputs.update({step_ids_to_indices[param['workflow_step_id']]: param['parameter_value'] for _, param in invocation_details['input_step_parameters'].items()})
+        workflow_id = invocation_details["workflow_id"]
+        inputs = invocation_details["inputs"]
+        step_ids_to_indices = {
+            step["workflow_step_id"]: step_index for step_index, step in enumerate(invocation_details["steps"])
+        }
+        inputs.update(
+            {
+                step_ids_to_indices[param["workflow_step_id"]]: param["parameter_value"]
+                for _, param in invocation_details["input_step_parameters"].items()
+            }
+        )
         if inputs_update:
             for inp, input_value in inputs_update.items():
                 inputs[inp] = input_value
-        payload = {'inputs': inputs}
+        payload = {"inputs": inputs}
         if params:
-            payload['parameters'] = params
-=======
-        workflow_id = invocation_details["workflow_id"]
-        inputs = invocation_details["inputs"]
-        wf_params = invocation_details["input_step_parameters"]
-        if inputs_update:
-            for inp, input_value in inputs_update.items():
-                inputs[inp] = input_value
-        if params_update:
-            for param, param_value in params_update.items():
-                wf_params[param] = param_value
-        payload = {"inputs": inputs, "params": wf_params}
-
->>>>>>> 984421d5
+            payload["parameters"] = params
         if replacement_params:
             payload["replacement_params"] = replacement_params
         if history_id:
