"""
Clients for interacting with specific Galaxy entity types.

Classes in this module should not be instantiated directly, but used
via their handles in :class:`~.galaxy_instance.GalaxyInstance`.
"""
import abc
import json
from collections.abc import (
    Mapping,
    Sequence,
)
from typing import List

import bioblend
from . import wrappers


class ObjClient(abc.ABC):

    def __init__(self, obj_gi):
        self.obj_gi = obj_gi
        self.gi = self.obj_gi.gi
        self.log = bioblend.log

    @abc.abstractmethod
<<<<<<< HEAD
    def get_previews(self) -> list:
=======
    def get(self, id_, **kwargs):
        """
        Retrieve the object corresponding to the given id.
        """
        pass

    @abc.abstractmethod
    def get_previews(self, **kwargs):
>>>>>>> 4e2123ad
        """
        Get a list of object previews.

        Previews entity summaries provided by REST collection URIs, e.g.
        ``http://host:port/api/libraries``.  Being the most lightweight objects
        associated to the various entities, these are the ones that should be
        used to retrieve their basic info.

        :rtype: list
        :return: a list of object previews
        """
        pass

    @abc.abstractmethod
    def list(self) -> list:
        """
        Get a list of objects.

        This method first gets the entity summaries, then gets the complete
        description for each entity with an additional GET call, so may be slow.

        :rtype: list
        :return: a list of objects
        """
        pass

    def _select_ids(self, id_=None, name=None):
        """
        Return the id list that corresponds to the given id or name info.
        """
        if id_ is None and name is None:
            self._error('neither id nor name provided', err_type=TypeError)
        if id_ is not None and name is not None:
            self._error('both id and name provided', err_type=TypeError)
        if id_ is None:
            return [_.id for _ in self.get_previews(name=name)]
        else:
            return [id_]

    def _error(self, msg, err_type=RuntimeError):
        self.log.error(msg)
        raise err_type(msg)

    def _get_dict(self, meth_name, reply):
        if reply is None:
            self._error('%s: no reply' % meth_name)
        elif isinstance(reply, Mapping):
            return reply
        try:
            return reply[0]
        except (TypeError, IndexError):
            self._error(f'{meth_name}: unexpected reply: {reply!r}')


class ObjDatasetContainerClient(ObjClient):

    def _get_container(self, id_, ctype):
        show_fname = 'show_%s' % ctype.__name__.lower()
        gi_client = getattr(self.gi, ctype.API_MODULE)
        show_f = getattr(gi_client, show_fname)
        res = show_f(id_)
        cdict = self._get_dict(show_fname, res)
        cdict['id'] = id_  # overwrite unencoded id
        c_infos = show_f(id_, contents=True)
        if not isinstance(c_infos, Sequence):
            self._error(f'{show_fname}: unexpected reply: {c_infos!r}')
        c_infos = [ctype.CONTENT_INFO_TYPE(_) for _ in c_infos]
        return ctype(cdict, content_infos=c_infos, gi=self.obj_gi)


class ObjLibraryClient(ObjDatasetContainerClient):
    """
    Interacts with Galaxy libraries.
    """

    def __init__(self, obj_gi):
        super().__init__(obj_gi)

    def create(self, name, description=None, synopsis=None):
        """
        Create a data library with the properties defined in the arguments.

        :rtype: :class:`~.wrappers.Library`
        :return: the library just created
        """
        res = self.gi.libraries.create_library(name, description, synopsis)
        lib_info = self._get_dict('create_library', res)
        return self.get(lib_info['id'])

    def get(self, id_):
        """
        Retrieve the data library corresponding to the given id.

        :rtype: :class:`~.wrappers.Library`
        :return: the library corresponding to ``id_``
        """
        return self._get_container(id_, wrappers.Library)

    def get_previews(self, name=None, deleted=False):
        dicts = self.gi.libraries.get_libraries(name=name, deleted=deleted)
        return [wrappers.LibraryPreview(_, gi=self.obj_gi) for _ in dicts]

    def list(self, name=None, deleted=False):
        """
        Get libraries owned by the user of this Galaxy instance.

        :type name: str
        :param name: return only libraries with this name
        :type deleted: bool
        :param deleted: if ``True``, return libraries that have been deleted

        :rtype: list of :class:`~.wrappers.Library`
        """
        dicts = self.gi.libraries.get_libraries(name=name, deleted=deleted)
        if not deleted:
            # return Library objects only for not-deleted libraries since Galaxy
            # does not filter them out and Galaxy release_14.08 and earlier
            # crashes when trying to get a deleted library
            return [self.get(_['id']) for _ in dicts if not _['deleted']]
        else:
            return [self.get(_['id']) for _ in dicts]

    def delete(self, id_=None, name=None):
        """
        Delete the library with the given id or name.

        Note that the same name can map to multiple libraries.

        .. warning::
          Deleting a data library is irreversible - all of the data from
          the library will be permanently deleted.
        """
        for id_ in self._select_ids(id_=id_, name=name):
            res = self.gi.libraries.delete_library(id_)
            if not isinstance(res, Mapping):
                self._error(f'delete_library: unexpected reply: {res!r}')


class ObjHistoryClient(ObjDatasetContainerClient):
    """
    Interacts with Galaxy histories.
    """

    def __init__(self, obj_gi):
        super().__init__(obj_gi)

    def create(self, name=None):
        """
        Create a new Galaxy history, optionally setting its name.

        :rtype: :class:`~.wrappers.History`
        :return: the history just created
        """
        res = self.gi.histories.create_history(name=name)
        hist_info = self._get_dict('create_history', res)
        return self.get(hist_info['id'])

    def get(self, id_):
        """
        Retrieve the history corresponding to the given id.

        :rtype: :class:`~.wrappers.History`
        :return: the history corresponding to ``id_``
        """
        return self._get_container(id_, wrappers.History)

    def get_previews(self, name=None, deleted=False):
        dicts = self.gi.histories.get_histories(name=name, deleted=deleted)
        return [wrappers.HistoryPreview(_, gi=self.obj_gi) for _ in dicts]

    def list(self, name=None, deleted=False):
        """
        Get histories owned by the user of this Galaxy instance.

        :type name: str
        :param name: return only histories with this name
        :type deleted: bool
        :param deleted: if ``True``, return histories that have been deleted

        :rtype: list of :class:`~.wrappers.History`
        """
        dicts = self.gi.histories.get_histories(name=name, deleted=deleted)
        return [self.get(_['id']) for _ in dicts]

    def delete(self, id_=None, name=None, purge=False):
        """
        Delete the history with the given id or name.

        Note that the same name can map to multiple histories.

        :type purge: bool
        :param purge: if ``True``, also purge (permanently delete) the history

        .. note::
          For the purge option to work, the Galaxy instance must have the
          ``allow_user_dataset_purge`` option set to ``true`` in the
          ``config/galaxy.yml`` configuration file.
        """
        for id_ in self._select_ids(id_=id_, name=name):
            res = self.gi.histories.delete_history(id_, purge=purge)
            if not isinstance(res, Mapping):
                self._error(f'delete_history: unexpected reply: {res!r}')


class ObjWorkflowClient(ObjClient):
    """
    Interacts with Galaxy workflows.
    """

    def import_new(self, src, publish=False):
        """
        Imports a new workflow into Galaxy.

        :type src: dict or str
        :param src: deserialized (dictionary) or serialized (str) JSON
          dump of the workflow (this is normally obtained by exporting
          a workflow from Galaxy).

        :type publish: bool
        :param publish:  if ``True`` the uploaded workflow will be published;
                         otherwise it will be visible only by the user which uploads it (default).

        :rtype: :class:`~.wrappers.Workflow`
        :return: the workflow just imported
        """
        if isinstance(src, Mapping):
            wf_dict = src
        else:
            try:
                wf_dict = json.loads(src)
            except (TypeError, ValueError):
                self._error(f'src not supported: {src!r}')
        wf_info = self.gi.workflows.import_workflow_dict(wf_dict, publish)
        return self.get(wf_info['id'])

    def import_shared(self, id_):
        """
        Imports a shared workflow to the user's space.

        :type id_: str
        :param id_: workflow id

        :rtype: :class:`~.wrappers.Workflow`
        :return: the workflow just imported
        """
        wf_info = self.gi.workflows.import_shared_workflow(id_)
        return self.get(wf_info['id'])

    def get(self, id_):
        """
        Retrieve the workflow corresponding to the given id.

        :rtype: :class:`~.wrappers.Workflow`
        :return: the workflow corresponding to ``id_``
        """
        res = self.gi.workflows.show_workflow(id_)
        wf_dict = self._get_dict('show_workflow', res)
        return wrappers.Workflow(wf_dict, gi=self.obj_gi)

    # the 'deleted' option is not available for workflows
    def get_previews(self, name=None, published=False):
        dicts = self.gi.workflows.get_workflows(name=name, published=published)
        return [wrappers.WorkflowPreview(_, gi=self.obj_gi) for _ in dicts]

    # the 'deleted' option is not available for workflows
    def list(self, name=None, published=False):
        """
        Get workflows owned by the user of this Galaxy instance.

        :type name: str
        :param name: return only workflows with this name
        :type published: bool
        :param published: if ``True``, return also published workflows

        :rtype: list of :class:`~.wrappers.Workflow`
        """
        dicts = self.gi.workflows.get_workflows(name=name, published=published)
        return [self.get(_['id']) for _ in dicts]

    def delete(self, id_=None, name=None):
        """
        Delete the workflow with the given id or name.

        Note that the same name can map to multiple workflows.

        .. warning::
          Deleting a workflow is irreversible - all of the data from
          the workflow will be permanently deleted.
        """
        for id_ in self._select_ids(id_=id_, name=name):
            res = self.gi.workflows.delete_workflow(id_)
            if not isinstance(res, str):
                self._error('delete_workflow: unexpected reply: %r' % res)


class ObjInvocationClient(ObjClient):
    """
    Interacts with Galaxy Invocations.
    """
    def __init__(self, obj_gi):
        super().__init__(obj_gi)

    def get(self, id) -> wrappers.Invocation:
        """
        Get an invocation by ID.

        :type id: str
        :param id: invocation ID

        :rtype: Invocation
        :param: invocation object
        """
        inv_dict = self.gi.invocations.show_invocation(id)
        return wrappers.Invocation(inv_dict, self.obj_gi)

    def get_previews(self) -> List[wrappers.InvocationPreview]:
        """
        Get previews of all invocations.

        :rtype: list of InvocationPreview
        :param: previews of invocations
        """
        inv_list = self.gi.invocations.get_invocations()
        return [wrappers.InvocationPreview(inv_dict, self.obj_gi) for inv_dict in inv_list]

    def list(
        self,
        workflow_id=None,
        history_id=None,
        user_id=None,
        include_terminal=True,
        limit=None
    ) -> List[wrappers.Invocation]:
        """
        Get full listing of workflow invocations, or select a subset
        by specifying optional arguments for filtering (e.g. a workflow ID).

        :type workflow_id: str
        :param workflow_id: Encoded workflow ID to filter on

        :type history_id: str
        :param history_id: Encoded history ID to filter on

        :type user_id: str
        :param user_id: Encoded user ID to filter on. This must be
                        your own user ID if you are not an admin user.

        :param include_terminal: bool
        :param: Whether to include invocations in terminal states

        :type limit: int
        :param limit: Maximum number of invocations to return - if specified,
                      the most recent invocations will be returned.

        :rtype: list of Invocation
        :param: invocation objects
        """
        inv_dict_list = self.gi.invocations.get_invocations(
            workflow_id=workflow_id,
            history_id=history_id,
            user_id=user_id,
            include_terminal=include_terminal,
            limit=limit,
            view='element',
            step_details=True
        )
        return [wrappers.Invocation(inv_dict, self.obj_gi) for inv_dict in inv_dict_list]


class ObjToolClient(ObjClient):
    """
    Interacts with Galaxy tools.
    """

    def get(self, id_, io_details=False, link_details=False):
        """
        Retrieve the tool corresponding to the given id.

        :type io_details: bool
        :param io_details: if True, get also input and output details

        :type link_details: bool
        :param link_details: if True, get also link details

        :rtype: :class:`~.wrappers.Tool`
        :return: the tool corresponding to ``id_``
        """
        res = self.gi.tools.show_tool(id_, io_details=io_details,
                                      link_details=link_details)
        tool_dict = self._get_dict('show_tool', res)
        return wrappers.Tool(tool_dict, gi=self.obj_gi)

    def get_previews(self, name=None, trackster=None):
        """
        Get the list of tools installed on the Galaxy instance.

        :type name: str
        :param name: return only tools with this name

        :type trackster: bool
        :param trackster: if True, only tools that are compatible with
          Trackster are returned

        :rtype: list of :class:`~.wrappers.Tool`
        """
        dicts = self.gi.tools.get_tools(name=name, trackster=trackster)
        return [wrappers.Tool(_, gi=self.obj_gi) for _ in dicts]

    # the 'deleted' option is not available for tools
    def list(self, name=None, trackster=None):
        """
        Get the list of tools installed on the Galaxy instance.

        :type name: str
        :param name: return only tools with this name

        :type trackster: bool
        :param trackster: if True, only tools that are compatible with
          Trackster are returned

        :rtype: list of :class:`~.wrappers.Tool`
        """
        # dicts = self.gi.tools.get_tools(name=name, trackster=trackster)
        # return [self.get(_['id']) for _ in dicts]
        # As of 2015/04/15, GET /api/tools returns also data manager tools for
        # non-admin users, see
        # https://trello.com/c/jyl0cvFP/2633-api-tool-list-filtering-doesn-t-filter-data-managers-for-non-admins
        # Trying to get() a data manager tool would then return a 404 Not Found
        # error.
        # Moreover, the dicts returned by gi.tools.get_tools() are richer than
        # those returned by get(), so make this an alias for get_previews().
        return self.get_previews(name, trackster)


class ObjJobClient(ObjClient):
    """
    Interacts with Galaxy jobs.
    """

    def get(self, id_, full_details=False):
        """
        Retrieve the job corresponding to the given id.

        :type full_details: bool
        :param full_details: if ``True``, return the complete list of details
          for the given job.

        :rtype: :class:`~.wrappers.Job`
        :return: the job corresponding to ``id_``
        """
        res = self.gi.jobs.show_job(id_, full_details)
        job_dict = self._get_dict('job_tool', res)
        return wrappers.Job(job_dict, gi=self.obj_gi)

    def get_previews(self):
        dicts = self.gi.jobs.get_jobs()
        return [wrappers.JobPreview(_, gi=self.obj_gi) for _ in dicts]

    def list(self):
        """
        Get the list of jobs of the current user.

        :rtype: list of :class:`~.wrappers.Job`
        """
        dicts = self.gi.jobs.get_jobs()
        return [self.get(_['id']) for _ in dicts]<|MERGE_RESOLUTION|>--- conflicted
+++ resolved
@@ -10,7 +10,10 @@
     Mapping,
     Sequence,
 )
-from typing import List
+from typing import (
+    Any,
+    List,
+)
 
 import bioblend
 from . import wrappers
@@ -24,18 +27,14 @@
         self.log = bioblend.log
 
     @abc.abstractmethod
-<<<<<<< HEAD
+    def get(self, id_) -> Any:
+        """
+        Retrieve the object corresponding to the given id.
+        """
+        pass
+
+    @abc.abstractmethod
     def get_previews(self) -> list:
-=======
-    def get(self, id_, **kwargs):
-        """
-        Retrieve the object corresponding to the given id.
-        """
-        pass
-
-    @abc.abstractmethod
-    def get_previews(self, **kwargs):
->>>>>>> 4e2123ad
         """
         Get a list of object previews.
 
@@ -335,20 +334,14 @@
     """
     Interacts with Galaxy Invocations.
     """
-    def __init__(self, obj_gi):
-        super().__init__(obj_gi)
-
-    def get(self, id) -> wrappers.Invocation:
+    def get(self, id_) -> wrappers.Invocation:
         """
         Get an invocation by ID.
-
-        :type id: str
-        :param id: invocation ID
 
         :rtype: Invocation
         :param: invocation object
         """
-        inv_dict = self.gi.invocations.show_invocation(id)
+        inv_dict = self.gi.invocations.show_invocation(id_)
         return wrappers.Invocation(inv_dict, self.obj_gi)
 
     def get_previews(self) -> List[wrappers.InvocationPreview]:
