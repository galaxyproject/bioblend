--- conflicted
+++ resolved
@@ -730,7 +730,18 @@
         """
         return self._delete(id=workflow_id)
 
-<<<<<<< HEAD
+    def refactor_workflow(self, workflow_id, actions, dry_run=False):
+        """
+        Refactor workflow
+        """
+        payload = {
+            'actions': actions,
+            'style': 'editor',
+            'dry_run': dry_run,
+        }
+        url = '/'.join((self._make_url(workflow_id), 'refactor'))
+        return self._put(payload=payload, url=url)
+
     def create_workflow_from_history(self, history_id, workflow_name,
                                      job_ids=[], dataset_ids=[], dataset_collection_ids=[]):
         """
@@ -777,19 +788,6 @@
         """
         url = self._make_url(workflow_id) + '/versions'
         return self._get(url=url)
-=======
-    def refactor_workflow(self, workflow_id, actions, dry_run=False):
-        """
-        Refactor workflow
-        """
-        payload = {
-            'actions': actions,
-            'style': 'editor',
-            'dry_run': dry_run,
-        }
-        url = '/'.join((self._make_url(workflow_id), 'refactor'))
-        return self._put(payload=payload, url=url)
->>>>>>> 48b6b12b
 
     def _invocation_step_url(self, workflow_id, invocation_id, step_id):
         return '/'.join((self._invocation_url(workflow_id, invocation_id), "steps", step_id))
