"""
Contains possible interactions with the Galaxy Workflows
"""
import json
import os
import warnings
from typing import (
    Any,
    Dict,
    Optional,
)

from bioblend.galaxy.client import Client


class WorkflowClient(Client):
    module = 'workflows'

    def __init__(self, galaxy_instance):
        super().__init__(galaxy_instance)

    # the 'deleted' option is not available for workflows
    def get_workflows(self, workflow_id=None, name=None, published=False):
        """
        Get all workflows, or select a subset by specifying optional arguments
        for filtering (e.g. a workflow name).

        :type workflow_id: str
        :param workflow_id: Encoded workflow ID

          .. deprecated:: 0.16.0
             To get details of a workflow for which you know the ID, use the
             much more efficient :meth:`show_workflow` instead.

        :type name: str
        :param name: Workflow name to filter on.

        :type published: bool
        :param published: if ``True``, return also published workflows

        :rtype: list
        :return: A list of workflow dicts.
                 For example::

                   [{'id': '92c56938c2f9b315',
                     'name': 'Simple',
                     'url': '/api/workflows/92c56938c2f9b315'}]

        """
        if workflow_id is not None:
            warnings.warn(
                'The workflow_id parameter is deprecated, use the show_workflow() method to view details of a workflow for which you know the ID.',
                category=FutureWarning
            )
        if workflow_id is not None and name is not None:
            raise ValueError('Provide only one argument between name or workflow_id, but not both')
        params = {}
        if published:
            params['show_published'] = True
        workflows = self._get(params=params)
        if workflow_id is not None:
            workflow = next((_ for _ in workflows if _['id'] == workflow_id), None)
            workflows = [workflow] if workflow is not None else []
        elif name is not None:
            workflows = [_ for _ in workflows if _['name'] == name]
        return workflows

    def show_workflow(self, workflow_id, version=None):
        """
        Display information needed to run a workflow.

        :type workflow_id: str
        :param workflow_id: Encoded workflow ID

        :type version: int
        :param version: Workflow version to show

        :rtype: dict
        :return: A description of the workflow and its inputs.
          For example::

            {'id': '92c56938c2f9b315',
             'inputs': {'23': {'label': 'Input Dataset', 'value': ''}},
             'name': 'Simple',
             'url': '/api/workflows/92c56938c2f9b315'}
        """
        params = {}
        if version is not None:
            params['version'] = version

        return self._get(id=workflow_id, params=params)

    def get_workflow_inputs(self, workflow_id, label):
        """
        Get a list of workflow input IDs that match the given label.
        If no input matches the given label, an empty list is returned.

        :type workflow_id: str
        :param workflow_id: Encoded workflow ID

        :type label: str
        :param label: label to filter workflow inputs on

        :rtype: list
        :return: list of workflow inputs matching the label query
        """
        wf = self._get(id=workflow_id)
        inputs = wf['inputs']
        return [id for id in inputs if inputs[id]['label'] == label]

    def import_workflow_dict(self, workflow_dict, publish=False):
        """
        Imports a new workflow given a dictionary representing a previously
        exported workflow.

        :type workflow_dict: dict
        :param workflow_dict: dictionary representing the workflow to be imported

        :type publish: bool
        :param publish:  if ``True`` the uploaded workflow will be published;
                         otherwise it will be visible only by the user which uploads it (default)

        :rtype: dict
        :return: Information about the imported workflow.
          For example::

            {'name': 'Training: 16S rRNA sequencing with mothur: main tutorial',
             'tags': [],
             'deleted': false,
             'latest_workflow_uuid': '368c6165-ccbe-4945-8a3c-d27982206d66',
             'url': '/api/workflows/94bac0a90086bdcf',
             'number_of_steps': 44,
             'published': false,
             'owner': 'jane-doe',
             'model_class': 'StoredWorkflow',
             'id': '94bac0a90086bdcf'}
        """
        payload = {'workflow': workflow_dict, 'publish': publish}

        url = self._make_url() + "/upload"
        return self._post(url=url, payload=payload)

    def import_workflow_from_local_path(self, file_local_path, publish=False):
        """
        Imports a new workflow given the path to a file containing a previously
        exported workflow.

        :type file_local_path: str
        :param file_local_path: File to upload to the server for new workflow

        :type publish: bool
        :param publish:  if ``True`` the uploaded workflow will be published;
                         otherwise it will be visible only by the user which uploads it (default)

        :rtype: dict
        :return: Information about the imported workflow.
          For example::

            {'name': 'Training: 16S rRNA sequencing with mothur: main tutorial',
             'tags': [],
             'deleted': false,
             'latest_workflow_uuid': '368c6165-ccbe-4945-8a3c-d27982206d66',
             'url': '/api/workflows/94bac0a90086bdcf',
             'number_of_steps': 44,
             'published': false,
             'owner': 'jane-doe',
             'model_class': 'StoredWorkflow',
             'id': '94bac0a90086bdcf'}

        """
        with open(file_local_path) as fp:
            workflow_json = json.load(fp)

        return self.import_workflow_dict(workflow_json, publish)

    def import_shared_workflow(self, workflow_id):
        """
        Imports a new workflow from the shared published workflows.

        :type workflow_id: str
        :param workflow_id: Encoded workflow ID

        :rtype: dict
        :return: A description of the workflow.
          For example::

            {'id': 'ee0e2b4b696d9092',
             'model_class': 'StoredWorkflow',
             'name': 'Super workflow that solves everything!',
             'published': False,
             'tags': [],
             'url': '/api/workflows/ee0e2b4b696d9092'}
        """
        payload = {'shared_workflow_id': workflow_id}
        url = self._make_url()
        return self._post(url=url, payload=payload)

    def export_workflow_dict(self, workflow_id, version=None):
        """
        Exports a workflow.

        :type workflow_id: str
        :param workflow_id: Encoded workflow ID

        :type version: int
        :param version: Workflow version to export

        :rtype: dict
        :return: Dictionary representing the requested workflow
        """
        params = {}
        if version is not None:
            params['version'] = version

        url = '/'.join((self._make_url(), 'download', workflow_id))
        return self._get(url=url, params=params)

    def export_workflow_to_local_path(self, workflow_id, file_local_path, use_default_filename=True):
        """
        Exports a workflow in JSON format to a given local path.

        :type workflow_id: str
        :param workflow_id: Encoded workflow ID

        :type file_local_path: str
        :param file_local_path: Local path to which the exported file will be saved.
                                (Should not contain filename if use_default_name=True)

        :type use_default_filename: bool
        :param use_default_filename: If the use_default_name parameter is True, the exported
          file will be saved as file_local_path/Galaxy-Workflow-%s.ga, where %s
          is the workflow name. If use_default_name is False, file_local_path
          is assumed to contain the full file path including filename.

        :rtype: None
        :return: None
        """
        workflow_dict = self.export_workflow_dict(workflow_id)

        if use_default_filename:
            filename = f"Galaxy-Workflow-{workflow_dict['name']}.ga"
            file_local_path = os.path.join(file_local_path, filename)

        with open(file_local_path, 'w') as fp:
            json.dump(workflow_dict, fp)

    def update_workflow(self, workflow_id, **kwds):
        """
        Update a given workflow.

        :type workflow_id: str
        :param workflow_id: Encoded workflow ID

        :type workflow: dict
        :param workflow: dictionary representing the workflow to be updated

        :type name: str
        :param name: New name of the workflow

        :type annotation: str
        :param annotation: New annotation for the workflow

        :type menu_entry: bool
        :param menu_entry: Whether the workflow should appear in the user's menu

        :type tags: list of str
        :param tags: Replace workflow tags with the given list

        :type published: bool
        :param published: Whether the workflow should be published or unpublished

        :rtype: dict
        :return: Dictionary representing the updated workflow
        """
        return self._put(payload=kwds, id=workflow_id)

<<<<<<< HEAD
    def run_workflow(self, workflow_id, dataset_map=None, params=None,
                     history_id=None, history_name=None,
                     import_inputs_to_history=False, replacement_params=None):
        """
        Run the workflow identified by ``workflow_id``.

        .. deprecated:: 0.7.0
           Use :meth:`invoke_workflow` instead.

        :type workflow_id: str
        :param workflow_id: Encoded workflow ID

        :type dataset_map: dict
        :param dataset_map: A mapping of workflow inputs to datasets. The datasets
                            source can be a LibraryDatasetDatasetAssociation (``ldda``),
                            LibraryDataset (``ld``), or HistoryDatasetAssociation (``hda``).
                            The map must be in the following format:
                            ``{'<input>': {'id': <encoded dataset ID>, 'src': '[ldda, ld, hda]'}}``
                            (e.g. ``{'23': {'id': '29beef4fadeed09f', 'src': 'ld'}}``)

        :type params: dict
        :param params: A mapping of non-datasets tool parameters (see below). Runtime parameters
        should be specified through  ``inputs``.

        :type history_id: str
        :param history_id: The encoded history ID where to store the workflow
          output. Alternatively, ``history_name`` may be specified to create a
          new history.

        :type history_name: str
        :param history_name: Create a new history with the given name to store
          the workflow output. If both ``history_id`` and ``history_name`` are
          provided, ``history_name`` is ignored. If neither is specified, a new
          'Unnamed history' is created.

        :type import_inputs_to_history: bool
        :param import_inputs_to_history: If ``True``, used workflow inputs will be imported
                                         into the history. If ``False``, only workflow outputs
                                         will be visible in the given history.

        :type replacement_params: dict
        :param replacement_params: pattern-based replacements for post-job actions (see below)

        :rtype: dict
        :return: A dict containing the history ID where the outputs are placed
          as well as output dataset IDs. For example::

            {'history': '64177123325c9cfd',
             'outputs': ['aa4d3084af404259']}

        The ``params`` dict should be specified as follows::

          {STEP_ID: PARAM_DICT, ...}

        where PARAM_DICT is::

          {PARAM_NAME: VALUE, ...}

        For backwards compatibility, the following (deprecated) format is
        also supported for ``params``::

          {TOOL_ID: PARAM_DICT, ...}

        in which case PARAM_DICT affects all steps with the given tool id.
        If both by-tool-id and by-step-id specifications are used, the
        latter takes precedence.

        Finally (again, for backwards compatibility), PARAM_DICT can also
        be specified as::

          {'param': PARAM_NAME, 'value': VALUE}

        Note that this format allows only one parameter to be set per step.

        The ``replacement_params`` dict should map parameter names in
        post-job actions (PJAs) to their runtime values. For
        instance, if the final step has a PJA like the following::

          {'RenameDatasetActionout_file1': {'action_arguments': {'newname': '${output}'},
                                            'action_type': 'RenameDatasetAction',
                                            'output_name': 'out_file1'}}

        then the following renames the output dataset to 'foo'::

          replacement_params = {'output': 'foo'}

        see also `this email thread
        <http://lists.bx.psu.edu/pipermail/galaxy-dev/2011-September/006875.html>`_.

        .. warning::
            This method waits for the whole workflow to be scheduled before
            returning and does not scale to large workflows as a result. This
            method has therefore been deprecated in favor of
            :meth:`invoke_workflow`, which also features improved default
            behavior for dataset input handling.
        """
        warnings.warn(
            'The run_workflow() method is deprecated, use the invoke_workflow() method instead.',
            category=FutureWarning
        )
        payload = {'workflow_id': workflow_id}
        if dataset_map:
            payload['ds_map'] = dataset_map

        if params:
            payload['parameters'] = params

        if replacement_params:
            payload['replacement_params'] = replacement_params

        if history_id:
            payload['history'] = f'hist_id={history_id}'
        elif history_name:
            payload['history'] = history_name
        if import_inputs_to_history is False:
            payload['no_add_to_history'] = True
        return self._post(payload)

=======
>>>>>>> 2b85ca9f
    def invoke_workflow(self, workflow_id: str, inputs: Optional[dict] = None,
                        params: Optional[dict] = None, history_id: Optional[str] = None,
                        history_name: Optional[str] = None, import_inputs_to_history: bool = False,
                        replacement_params: Optional[dict] = None, allow_tool_state_corrections: bool = False,
                        inputs_by: Optional[str] = None, parameters_normalized: bool = False) -> dict:
        """
        Invoke the workflow identified by ``workflow_id``. This will
        cause a workflow to be scheduled and return an object describing
        the workflow invocation.

        :type workflow_id: str
        :param workflow_id: Encoded workflow ID

        :type inputs: dict
        :param inputs: A mapping of workflow inputs to datasets and dataset collections.
                       The datasets source can be a LibraryDatasetDatasetAssociation (``ldda``),
                       LibraryDataset (``ld``), HistoryDatasetAssociation (``hda``), or
                       HistoryDatasetCollectionAssociation (``hdca``).

                       The map must be in the following format:
                       ``{'<input_index>': {'id': <encoded dataset ID>, 'src': '[ldda, ld, hda, hdca]'}}``
                       (e.g. ``{'2': {'id': '29beef4fadeed09f', 'src': 'hda'}}``)

                       This map may also be indexed by the UUIDs of the workflow steps,
                       as indicated by the ``uuid`` property of steps returned from the
                       Galaxy API. Alternatively workflow steps may be addressed by
                       the label that can be set in the workflow editor. If using
                       uuid or label you need to also set the ``inputs_by`` parameter
                       to ``step_uuid`` or ``name``.

        :type params: dict
        :param params: A mapping of non-datasets tool parameters (see below)

        :type history_id: str
        :param history_id: The encoded history ID where to store the workflow
          output. Alternatively, ``history_name`` may be specified to create a
          new history.

        :type history_name: str
        :param history_name: Create a new history with the given name to store
          the workflow output. If both ``history_id`` and ``history_name`` are
          provided, ``history_name`` is ignored. If neither is specified, a new
          'Unnamed history' is created.

        :type import_inputs_to_history: bool
        :param import_inputs_to_history: If ``True``, used workflow inputs will
          be imported into the history. If ``False``, only workflow outputs will
          be visible in the given history.

        :type allow_tool_state_corrections: bool
        :param allow_tool_state_corrections: If True, allow Galaxy to fill in
          missing tool state when running workflows. This may be useful for
          workflows using tools that have changed over time or for workflows
          built outside of Galaxy with only a subset of inputs defined.

        :type replacement_params: dict
        :param replacement_params: pattern-based replacements for post-job
          actions (see below)

        :type inputs_by: str
        :param inputs_by: Determines how inputs are referenced. Can be
          "step_index|step_uuid" (default), "step_index", "step_id", "step_uuid", or "name".

        :type parameters_normalized: bool
        :param parameters_normalized: Whether Galaxy should normalize ``params``
          to ensure everything is referenced by a numeric step ID. Default is
          ``False``, but when setting ``params`` for a subworkflow, ``True`` is
          required.

        :rtype: dict
        :return: A dict containing the workflow invocation describing the
          scheduling of the workflow. For example::

            {'history_id': '2f94e8ae9edff68a',
             'id': 'df7a1f0c02a5b08e',
             'inputs': {'0': {'id': 'a7db2fac67043c7e',
                              'src': 'hda',
                              'uuid': '7932ffe0-2340-4952-8857-dbaa50f1f46a'}},
             'model_class': 'WorkflowInvocation',
             'state': 'ready',
             'steps': [{'action': None,
                        'id': 'd413a19dec13d11e',
                        'job_id': None,
                        'model_class': 'WorkflowInvocationStep',
                        'order_index': 0,
                        'state': None,
                        'update_time': '2015-10-31T22:00:26',
                        'workflow_step_id': 'cbbbf59e8f08c98c',
                        'workflow_step_label': None,
                        'workflow_step_uuid': 'b81250fd-3278-4e6a-b269-56a1f01ef485'},
                       {'action': None,
                        'id': '2f94e8ae9edff68a',
                        'job_id': 'e89067bb68bee7a0',
                        'model_class': 'WorkflowInvocationStep',
                        'order_index': 1,
                        'state': 'new',
                        'update_time': '2015-10-31T22:00:26',
                        'workflow_step_id': '964b37715ec9bd22',
                        'workflow_step_label': None,
                        'workflow_step_uuid': 'e62440b8-e911-408b-b124-e05435d3125e'}],
             'update_time': '2015-10-31T22:00:26',
             'uuid': 'c8aa2b1c-801a-11e5-a9e5-8ca98228593c',
             'workflow_id': '03501d7626bd192f'}

        The ``params`` dict should be specified as follows::

          {STEP_ID: PARAM_DICT, ...}

        where PARAM_DICT is::

          {PARAM_NAME: VALUE, ...}

        For backwards compatibility, the following (deprecated) format is
        also supported for ``params``::

          {TOOL_ID: PARAM_DICT, ...}

        in which case PARAM_DICT affects all steps with the given tool id.
        If both by-tool-id and by-step-id specifications are used, the
        latter takes precedence.

        Finally (again, for backwards compatibility), PARAM_DICT can also
        be specified as::

          {'param': PARAM_NAME, 'value': VALUE}

        Note that this format allows only one parameter to be set per step.

        For a ``repeat`` parameter, the names of the contained parameters needs
        to be specified as ``<repeat name>_<repeat index>|<param name>``, with
        the repeat index starting at 0. For example, if the tool XML contains::

          <repeat name="cutoff" title="Parameters used to filter cells" min="1">
              <param name="name" type="text" value="n_genes" label="Name of param...">
                  <option value="n_genes">n_genes</option>
                  <option value="n_counts">n_counts</option>
              </param>
              <param name="min" type="float" min="0" value="0" label="Min value"/>
          </repeat>

        then the PARAM_DICT should be something like::

          {...
           "cutoff_0|name": "n_genes",
           "cutoff_0|min": "2",
           "cutoff_1|name": "n_counts",
           "cutoff_1|min": "4",
           ...}

        At the time of this writing, it is not possible to change the number of
        times the contained parameters are repeated. Therefore, the parameter
        indexes can go from 0 to n-1, where n is the number of times the
        repeated element was added when the workflow was saved in the Galaxy UI.

        The ``replacement_params`` dict should map parameter names in
        post-job actions (PJAs) to their runtime values. For
        instance, if the final step has a PJA like the following::

          {'RenameDatasetActionout_file1': {'action_arguments': {'newname': '${output}'},
                                            'action_type': 'RenameDatasetAction',
                                            'output_name': 'out_file1'}}

        then the following renames the output dataset to 'foo'::

          replacement_params = {'output': 'foo'}

        see also `this email thread
        <http://lists.bx.psu.edu/pipermail/galaxy-dev/2011-September/006875.html>`_.

        .. warning::
          Historically, workflow invocation consumed a ``dataset_map``
          data structure that was indexed by unencoded workflow step IDs. These
          IDs would not be stable across Galaxy instances. The new ``inputs``
          property is instead indexed by either the ``order_index`` property
          (which is stable across workflow imports) or the step UUID which is
          also stable.
        """
        payload: Dict[str, Any] = {}
        if inputs:
            payload['inputs'] = inputs

        if params:
            payload['parameters'] = params

        if replacement_params:
            payload['replacement_params'] = replacement_params

        if history_id:
            payload['history'] = f'hist_id={history_id}'
        elif history_name:
            payload['history'] = history_name
        if not import_inputs_to_history:
            payload['no_add_to_history'] = True
        if allow_tool_state_corrections:
            payload['allow_tool_state_corrections'] = allow_tool_state_corrections
        if inputs_by is not None:
            payload['inputs_by'] = inputs_by
        if parameters_normalized:
            payload['parameters_normalized'] = parameters_normalized
        url = self._invocations_url(workflow_id)
        return self._post(payload, url=url)

    def show_invocation(self, workflow_id, invocation_id):
        """
        Get a workflow invocation object representing the scheduling of a
        workflow. This object may be sparse at first (missing inputs and
        invocation steps) and will become more populated as the workflow is
        actually scheduled.

        :type workflow_id: str
        :param workflow_id: Encoded workflow ID

        :type invocation_id: str
        :param invocation_id: Encoded workflow invocation ID

        :rtype: dict
        :return: The workflow invocation.
          For example::

            {'history_id': '2f94e8ae9edff68a',
             'id': 'df7a1f0c02a5b08e',
             'inputs': {'0': {'id': 'a7db2fac67043c7e',
                              'src': 'hda',
                              'uuid': '7932ffe0-2340-4952-8857-dbaa50f1f46a'}},
             'model_class': 'WorkflowInvocation',
             'state': 'ready',
             'steps': [{'action': None,
                        'id': 'd413a19dec13d11e',
                        'job_id': None,
                        'model_class': 'WorkflowInvocationStep',
                        'order_index': 0,
                        'state': None,
                        'update_time': '2015-10-31T22:00:26',
                        'workflow_step_id': 'cbbbf59e8f08c98c',
                        'workflow_step_label': None,
                        'workflow_step_uuid': 'b81250fd-3278-4e6a-b269-56a1f01ef485'},
                       {'action': None,
                        'id': '2f94e8ae9edff68a',
                        'job_id': 'e89067bb68bee7a0',
                        'model_class': 'WorkflowInvocationStep',
                        'order_index': 1,
                        'state': 'new',
                        'update_time': '2015-10-31T22:00:26',
                        'workflow_step_id': '964b37715ec9bd22',
                        'workflow_step_label': None,
                        'workflow_step_uuid': 'e62440b8-e911-408b-b124-e05435d3125e'}],
             'update_time': '2015-10-31T22:00:26',
             'uuid': 'c8aa2b1c-801a-11e5-a9e5-8ca98228593c',
             'workflow_id': '03501d7626bd192f'}
        """
        url = self._invocation_url(workflow_id, invocation_id)
        return self._get(url=url)

    def get_invocations(self, workflow_id):
        """
        Get a list containing all the workflow invocations corresponding to the
        specified workflow.

        For more advanced filtering use InvocationClient.get_invocations().

        :type workflow_id: str
        :param workflow_id: Encoded workflow ID

        :rtype: list
        :return: A list of workflow invocations.
          For example::

            [{'history_id': '2f94e8ae9edff68a',
              'id': 'df7a1f0c02a5b08e',
              'model_class': 'WorkflowInvocation',
              'state': 'new',
              'update_time': '2015-10-31T22:00:22',
              'uuid': 'c8aa2b1c-801a-11e5-a9e5-8ca98228593c',
              'workflow_id': '03501d7626bd192f'}]
        """
        url = self._invocations_url(workflow_id)
        return self._get(url=url)

    def cancel_invocation(self, workflow_id, invocation_id):
        """
        Cancel the scheduling of a workflow.

        :type workflow_id: str
        :param workflow_id: Encoded workflow ID

        :type invocation_id: str
        :param invocation_id: Encoded workflow invocation ID

        :rtype: dict
        :return: The workflow invocation being cancelled
        """
        url = self._invocation_url(workflow_id, invocation_id)
        return self._delete(url=url)

    def show_invocation_step(self, workflow_id, invocation_id, step_id):
        """
        See the details of a particular workflow invocation step.

        :type workflow_id: str
        :param workflow_id: Encoded workflow ID

        :type invocation_id: str
        :param invocation_id: Encoded workflow invocation ID

        :type step_id: str
        :param step_id: Encoded workflow invocation step ID

        :rtype: dict
        :return: The workflow invocation step.
          For example::

            {'action': None,
             'id': '63cd3858d057a6d1',
             'job_id': None,
             'model_class': 'WorkflowInvocationStep',
             'order_index': 2,
             'state': None,
             'update_time': '2015-10-31T22:11:14',
             'workflow_step_id': '52e496b945151ee8',
             'workflow_step_label': None,
             'workflow_step_uuid': '4060554c-1dd5-4287-9040-8b4f281cf9dc'}
        """
        url = self._invocation_step_url(workflow_id, invocation_id, step_id)
        return self._get(url=url)

    def run_invocation_step_action(self, workflow_id, invocation_id, step_id, action):
        """ Execute an action for an active workflow invocation step. The
        nature of this action and what is expected will vary based on the
        the type of workflow step (the only currently valid action is True/False
        for pause steps).

        :type workflow_id: str
        :param workflow_id: Encoded workflow ID

        :type invocation_id: str
        :param invocation_id: Encoded workflow invocation ID

        :type step_id: str
        :param step_id: Encoded workflow invocation step ID

        :type action: object
        :param action: Action to use when updating state, semantics depends on
           step type.

        :rtype: dict
        :return: Representation of the workflow invocation step
        """
        url = self._invocation_step_url(workflow_id, invocation_id, step_id)
        payload = {"action": action}
        return self._put(payload=payload, url=url)

    def delete_workflow(self, workflow_id):
        """
        Delete a workflow identified by `workflow_id`.

        :type workflow_id: str
        :param workflow_id: Encoded workflow ID

        :rtype: str
        :return: A message about the deletion

        .. warning::
            Deleting a workflow is irreversible - all workflow data
            will be permanently deleted.
        """
        return self._delete(id=workflow_id)

    def refactor_workflow(self, workflow_id, actions, dry_run=False):
        """
        Refactor workflow with given actions.

        :type workflow_id: str
        :param workflow_id: Encoded workflow ID

        :type actions: list of dicts
        :param actions: Actions to use for refactoring the workflow. The following
                        actions are supported: update_step_label, update_step_position,
                        update_output_label, update_name, update_annotation,
                        update_license, update_creator, update_report, add_step,
                        add_input, disconnect, connect, fill_defaults, fill_step_defaults,
                        extract_input, extract_legacy_parameter,
                        remove_unlabeled_workflow_outputs, upgrade_all_steps,
                        upgrade_subworkflow, upgrade_tool.

          An example value for the ``actions`` argument might be::

            actions = [
                {"action_type": "add_input", "type": "data", "label": "foo"},
                {"action_type": "update_step_label", "label": "bar", "step": {"label": "foo"}},
            ]

        :type dry_run: bool
        :param dry_run: When true, perform a dry run where the existing
                        workflow is preserved. The refactored workflow
                        is returned in the output of the method, but not saved
                        on the Galaxy server.

        :rtype: dict
        :return: Dictionary containing logged messages for the executed actions
                 and the refactored workflow.
        """
        payload = {
            'actions': actions,
            'dry_run': dry_run,
        }
        url = '/'.join((self._make_url(workflow_id), 'refactor'))
        return self._put(payload=payload, url=url)

    def extract_workflow_from_history(self, history_id, workflow_name,
                                      job_ids=None, dataset_hids=None, dataset_collection_hids=None):
        """
        Extract a workflow from a history.

        :type history_id: str
        :param history_id: Encoded history ID

        :type   workflow_name: str
        :param  workflow_name: Name of the workflow to create

        :type   job_ids: list
        :param  job_ids: Optional list of job IDs to filter the jobs to extract from the history

        :type   dataset_hids: list
        :param  dataset_hids: Optional list of dataset hids corresponding to workflow inputs
                             when extracting a workflow from history

        :type   dataset_collection_hids: list
        :param  dataset_collection_hids: Optional list of dataset collection hids corresponding to workflow inputs
                                        when extracting a workflow from history

        :rtype: dict
        :return: A description of the created workflow
        """
        payload = {
            "from_history_id": history_id,
            "job_ids": job_ids if job_ids else [],
            "dataset_ids": dataset_hids if dataset_hids else [],
            "dataset_collection_ids": dataset_collection_hids if dataset_collection_hids else [],
            "workflow_name": workflow_name
        }
        return self._post(payload=payload)

    def show_versions(self, workflow_id):
        """
        Get versions for a workflow.

        :type workflow_id: str
        :param workflow_id: Encoded workflow ID

        :rtype: list of dicts
        :return: Ordered list of version descriptions for this workflow
        """
        url = self._make_url(workflow_id) + '/versions'
        return self._get(url=url)

    def _invocation_step_url(self, workflow_id, invocation_id, step_id):
        return '/'.join((self._invocation_url(workflow_id, invocation_id), "steps", step_id))

    def _invocation_url(self, workflow_id, invocation_id):
        return '/'.join((self._invocations_url(workflow_id), invocation_id))

    def _invocations_url(self, workflow_id):
        return '/'.join((self._make_url(workflow_id), 'invocations'))


__all__ = ('WorkflowClient',)<|MERGE_RESOLUTION|>--- conflicted
+++ resolved
@@ -274,127 +274,6 @@
         """
         return self._put(payload=kwds, id=workflow_id)
 
-<<<<<<< HEAD
-    def run_workflow(self, workflow_id, dataset_map=None, params=None,
-                     history_id=None, history_name=None,
-                     import_inputs_to_history=False, replacement_params=None):
-        """
-        Run the workflow identified by ``workflow_id``.
-
-        .. deprecated:: 0.7.0
-           Use :meth:`invoke_workflow` instead.
-
-        :type workflow_id: str
-        :param workflow_id: Encoded workflow ID
-
-        :type dataset_map: dict
-        :param dataset_map: A mapping of workflow inputs to datasets. The datasets
-                            source can be a LibraryDatasetDatasetAssociation (``ldda``),
-                            LibraryDataset (``ld``), or HistoryDatasetAssociation (``hda``).
-                            The map must be in the following format:
-                            ``{'<input>': {'id': <encoded dataset ID>, 'src': '[ldda, ld, hda]'}}``
-                            (e.g. ``{'23': {'id': '29beef4fadeed09f', 'src': 'ld'}}``)
-
-        :type params: dict
-        :param params: A mapping of non-datasets tool parameters (see below). Runtime parameters
-        should be specified through  ``inputs``.
-
-        :type history_id: str
-        :param history_id: The encoded history ID where to store the workflow
-          output. Alternatively, ``history_name`` may be specified to create a
-          new history.
-
-        :type history_name: str
-        :param history_name: Create a new history with the given name to store
-          the workflow output. If both ``history_id`` and ``history_name`` are
-          provided, ``history_name`` is ignored. If neither is specified, a new
-          'Unnamed history' is created.
-
-        :type import_inputs_to_history: bool
-        :param import_inputs_to_history: If ``True``, used workflow inputs will be imported
-                                         into the history. If ``False``, only workflow outputs
-                                         will be visible in the given history.
-
-        :type replacement_params: dict
-        :param replacement_params: pattern-based replacements for post-job actions (see below)
-
-        :rtype: dict
-        :return: A dict containing the history ID where the outputs are placed
-          as well as output dataset IDs. For example::
-
-            {'history': '64177123325c9cfd',
-             'outputs': ['aa4d3084af404259']}
-
-        The ``params`` dict should be specified as follows::
-
-          {STEP_ID: PARAM_DICT, ...}
-
-        where PARAM_DICT is::
-
-          {PARAM_NAME: VALUE, ...}
-
-        For backwards compatibility, the following (deprecated) format is
-        also supported for ``params``::
-
-          {TOOL_ID: PARAM_DICT, ...}
-
-        in which case PARAM_DICT affects all steps with the given tool id.
-        If both by-tool-id and by-step-id specifications are used, the
-        latter takes precedence.
-
-        Finally (again, for backwards compatibility), PARAM_DICT can also
-        be specified as::
-
-          {'param': PARAM_NAME, 'value': VALUE}
-
-        Note that this format allows only one parameter to be set per step.
-
-        The ``replacement_params`` dict should map parameter names in
-        post-job actions (PJAs) to their runtime values. For
-        instance, if the final step has a PJA like the following::
-
-          {'RenameDatasetActionout_file1': {'action_arguments': {'newname': '${output}'},
-                                            'action_type': 'RenameDatasetAction',
-                                            'output_name': 'out_file1'}}
-
-        then the following renames the output dataset to 'foo'::
-
-          replacement_params = {'output': 'foo'}
-
-        see also `this email thread
-        <http://lists.bx.psu.edu/pipermail/galaxy-dev/2011-September/006875.html>`_.
-
-        .. warning::
-            This method waits for the whole workflow to be scheduled before
-            returning and does not scale to large workflows as a result. This
-            method has therefore been deprecated in favor of
-            :meth:`invoke_workflow`, which also features improved default
-            behavior for dataset input handling.
-        """
-        warnings.warn(
-            'The run_workflow() method is deprecated, use the invoke_workflow() method instead.',
-            category=FutureWarning
-        )
-        payload = {'workflow_id': workflow_id}
-        if dataset_map:
-            payload['ds_map'] = dataset_map
-
-        if params:
-            payload['parameters'] = params
-
-        if replacement_params:
-            payload['replacement_params'] = replacement_params
-
-        if history_id:
-            payload['history'] = f'hist_id={history_id}'
-        elif history_name:
-            payload['history'] = history_name
-        if import_inputs_to_history is False:
-            payload['no_add_to_history'] = True
-        return self._post(payload)
-
-=======
->>>>>>> 2b85ca9f
     def invoke_workflow(self, workflow_id: str, inputs: Optional[dict] = None,
                         params: Optional[dict] = None, history_id: Optional[str] = None,
                         history_name: Optional[str] = None, import_inputs_to_history: bool = False,
