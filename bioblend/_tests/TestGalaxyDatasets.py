--- conflicted
+++ resolved
@@ -141,7 +141,6 @@
         # self.assertEqual(len(datasets), 1)
 
     def test_wait_for_dataset(self):
-<<<<<<< HEAD
         history_id = self.gi.histories.create_history(name='TestWaitForDataset')['id']
         dataset_contents = "line 1\nline 2\rline 3\r\nline 4"
         dataset_id = self._test_dataset(history_id, contents=dataset_contents)
@@ -150,9 +149,6 @@
         self.assertEqual(dataset['state'], 'ok')
 
         self.gi.histories.delete_history(history_id, purge=True)
-=======
-        dataset = self.gi.datasets.wait_for_dataset(self.dataset_id)
-        self.assertEqual(dataset['state'], 'ok')
 
     @test_util.skip_unless_galaxy('release_19.05')
     def test_dataset_permissions(self):
@@ -177,5 +173,4 @@
         self.assertEqual(user_gi.datasets.show_dataset(self.dataset_id)['id'], self.dataset_id)
         # anonymous access now fails because sharing is only with the shared user role
         with self.assertRaises(ConnectionError):
-            anonymous_gi.datasets.show_dataset(self.dataset_id)
->>>>>>> e23573d2
+            anonymous_gi.datasets.show_dataset(self.dataset_id)