"""
A base representation of an instance of Tool Shed
"""
from bioblend.toolshed import (repositories)
from bioblend.toolshed import (tools)
from bioblend.galaxyclient import GalaxyClient


class ToolShedInstance(GalaxyClient):
    def __init__(self, url, key='', email=None, password=None):
        """
        A base representation of an instance of ToolShed, identified by a
        URL and a user's API key.

        After you have created an ``ToolShed`` object, access various
        modules via the class fields (see the source for the most up-to-date
        list): ``repositories`` are the minimum set supported. For example, to work with
        a repositories, and get a list of all the public repositories, the following
        should be done::

            from bioblend import toolshed

            ts = toolshed.ToolShedInstance(url='http://testtoolshed.g2.bx.psu.edu')

            rl = ts.repositories.get_repositories()

<<<<<<< HEAD
            tools = ts.tools.search_tools('fastq')

        :type url: string
=======
        :type url: str
>>>>>>> 077d2d49
        :param url: A FQDN or IP for a given instance of ToolShed. For example:
                    http://testtoolshed.g2.bx.psu.edu

        :type key: str
        :param key: If required, user's API key for the given instance of ToolShed,
                    obtained from the user preferences.
        """
        super(ToolShedInstance, self).__init__(url, key, email, password)
        self.repositories = repositories.ToolShedClient(self)
        self.tools = tools.ToolShedClient(self)<|MERGE_RESOLUTION|>--- conflicted
+++ resolved
@@ -2,7 +2,6 @@
 A base representation of an instance of Tool Shed
 """
 from bioblend.toolshed import (repositories)
-from bioblend.toolshed import (tools)
 from bioblend.galaxyclient import GalaxyClient
 
 
@@ -24,13 +23,7 @@
 
             rl = ts.repositories.get_repositories()
 
-<<<<<<< HEAD
-            tools = ts.tools.search_tools('fastq')
-
-        :type url: string
-=======
         :type url: str
->>>>>>> 077d2d49
         :param url: A FQDN or IP for a given instance of ToolShed. For example:
                     http://testtoolshed.g2.bx.psu.edu
 
@@ -39,5 +32,4 @@
                     obtained from the user preferences.
         """
         super(ToolShedInstance, self).__init__(url, key, email, password)
-        self.repositories = repositories.ToolShedClient(self)
-        self.tools = tools.ToolShedClient(self)+        self.repositories = repositories.ToolShedClient(self)